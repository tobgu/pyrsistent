Revision history
----------------
<<<<<<< HEAD
0.17.2, 2020-09-09
 * Same as 0.17.1 released with more recent version of setuptools to get proper meta data for in place.

0.17.1 (yanked for proper meta data), 2020-09-09
 * Restrict package to Python >= 3.5 to not break unpinned Python 2 dependencies. Thanks @vphilippon
   for this!

0.17.0 (yanked for Python 2 compatibility), 2020-09-08
 * Remove Python 2 support code. This includes dropping some compatibility code and the dependency on
   six. Thanks @djailla for this.
 * Fix #200, python 3 exception chaining. This is a minor backwards incompatibility, hence stepping
   to 0.17.0. Thanks @cool-RR for this!
=======
0.16.1, 2020-09-13
 * Add "python_requires >= 2.7" to setup.py in preparation for Python 2.7 incompatible updates
   in 0.17.
>>>>>>> 239a9c00

0.16.0, 2020-03-24
 * No major updates but Python 2 support no longer guaranteed.
 * Fix #192, 'ignore_extra' for 'pvector_field'. Thanks @ss18 for this!
 * Fix #191, include LICENCE in distribution. Thanks @johnthagen for this!
 * Fix #190, minor MyPy errors. Thanks @Qhesz for this!

0.15.7, 2020-01-07
 * NOTE! This is the last version of Pyrsistent that officially supports Python 2.X!
 * Fix #186, type errors with more recent versions of MyPy. Thanks @qhesz for this!
 * Build and test on ARM during CI. Thanks @ossdev07 for this!
 * Set absolute imports for python2 compatibility. Thanks @michalvi for this!

0.15.6, 2019-11-23
 * Fix #182 moduleinit name clash.

0.15.5, 2019-10-27
 * Fix #179 Fixed 'ignore_extra' factory parameter for pvector. Thanks @ss18 for this!

0.15.4, 2019-07-27
 * Fix #174, fix a GC traversal bug in pvector evolver C extension. Thanks @till-varoquaux for finding and fixing this!
 * Fix #175, pytest 5 compatibility, this is a quick fix, some more work is needed to get coverage working etc.

0.15.3, 2019-07-07
 * Fix #172, catch all exceptions during extension build to reduce chance of corner cases that prevents installation.
 * Fix #171, in PVector equality comparison don's assume that other object has a length, check before calling len.
 * Fix #168, write warning about failing build of C extension directly to stderr to avoid that pip silences it.
 * Fix #155, update PMapEvolver type stub to better reflect implementation.

0.15.2, 2019-05-12
 * Fix #166, Propagate 'ignore_extra' param in hierarchy. Thanks @ss18 for this!
 * Fix #167, thaw typing. Thanks @nattofriends for this!
 * Fix #154, not possible to insert empty pmap as leaf node with transform.

0.15.1, 2019-04-26
 * Fix #163 installation broken on Python 2 because of fix of #161, thanks @vphilippon for this! Sorry for the
   inconvenience.

0.15.0, 2019-04-25
 * Python 3.4 is no longer officially supported since it is EOL since 2019-03-18.
 * Fix #157, major improvements to type hints. Thanks @je-l for working on this and @nattofriend for reviewing the PR!
 * Fix #161, installation fails on some Windows platforms because fallback to Python pvector does not work.
   Thanks @MaxTaggart for fixing and verifying this!

0.14.11, 2019-02-21
 * Fix #152 Don't use __builtin_popcount, this hopefully fixes #147 Error in pvectorc.cp37-win_amd64.pyd file, as well.
   Thanks @benrg for this!
 * Fix #151 Fix compatibility for hypothesis 4. Thanks @felixonmars for this!

0.14.10, 2019-02-09
 * Fix #148, only require pytest-runner if running tests. Thanks @ccorbacho for this!

0.14.9, 2019-01-06
 * Fix #144, Compile pvectormodule.c on windows. Thanks @ganwell for this!

0.14.8, 2018-12-19
 * Fix #142, Improve type stubs. Thanks @arxanas for this!

0.14.7, 2018-11-20
 * Fix #102, add PEP 561 type annotation stubs for most pyrsistent types. Thanks @nattofriends for this!

0.14.6, 2018-11-17
 * Fix #135, Type classes for Python 3 type annotations of pyrsistent types. Thanks @nattofriends for this!
 * Fix #128, Allow PClass and PRecord to ignore input parameters to constructor that are not part of the spec
   instead of blowing up with a type error. Thanks @agberk for this!

0.14.5, 2018-10-14
 * Fix #137, deprecation warnings in Python 3.7. Thanks @thombashi for this!
 * Fix #129, building via setuptools and setup.py. Thanks @galuszkak for this!

0.14.4, 2018-07-08
 * Fix #133, minor Python 3.7 compatibility issue. Pyrsistent is now officially Python 3.7 compliant!

v0.14.3, 2018-06-11
 * Fix #123 regression where type names break sequence fields. Thanks @doozr for this!
 * Fix #124 using the class name to make AttributeError on __getattr__ more informative for PRecords.
   Thanks @neilvyas for this!
 * Fix #125 how fields handle type arguments. Thanks @neilvyas for this!

v0.14.2, 2017-12-06
 * Fix #121, regression in PClass.set() introduced in 0.14.1.

v0.14.1, 2017-11-27
 * Equality check performance improvements for pvectors and pmaps. Thanks @dtomas for this!
 * Avoid calling factories multiple times for fields that do not change, see PR #120 for for
   details. Thanks @teepark for this!

v0.14.0, 2017-10-08
 * Fix #117, pmap now accepts iterators as input to constructor. Thanks @Julian for this!
 * Drop support for Python 2.6. Nothing has been done in this release that will explicitly
   break pyrsistent for 2.6 but it will not be considered moving forward.  Dropping 2.6
   support is the reason for stepping the second decimal instead of the third.

v0.13.0, 2017-09-01
 * Fix #113, Skip field factories when loading pickled objects. There is a
   minor backwards incompatibilty in the behaviour because of this. Thanks
   @teepark for fi this!
 * Fix #116, negative indexing for pdeques. Thanks @Julian for this!

v0.12.3, 2017-06-04
 * Fix #83, make it possible to use Python 3 enums as field type without having to wrap it in
   a list or tuple. Thanks @douglas-treadwell for this!

v0.12.2, 2017-05-30
 * Fix #108, now possible to use the values in predicates to transform. Thanks @exarkus for this!
 * Fix #107, support multiple level of __invariant__ inheritance. Thanks @exarkus for this!

v0.12.1, 2017-02-26
 * Fix #97, initialize CheckedPVector from iterator-
 * Fix #97, cache hash value on PMap. Thanks @sarum90 for this!

v0.12.0, 2017-01-06
 * Fix #87, add function get_in() for access to elements in deeply nested structures.
 * Fix #91, add method update() to pset and pbag.
 * Fix #92, incorrect discard of elements in transform on pvector
 * This is a release candidate for 1.0 as I now consider pyrsistent fairly stable.

v0.11.13, 2016-04-03
 * Fix #84, pvector segfault in CPython 3 when repr of contained object raises Exception.
 * Update README to cover for issue described in #83.

v0.11.12, 2016-02-06
 * Minor modifications of tests to allow testing as requested in #79 and #80.
 * Also run CI tests under python 3.5

v0.11.11, 2016-01-31
 * #78, include tests in pypi dist.

v0.11.10, 2015-12-27, NOTE! This release contains a backwards incompatible change
                      despite only stepping the patch version number. See below.
 * Implement #74, attribute access on PClass evolver
 * Implement #75, lazily evaluated invariant messages by providing a
   callable with no arguments.
 * Initial values on fields can now be evaluated on object creation
   by providing a callable with no arguments.

   NOTE! If you previously had callables as initial values this change means that those
         will be called upon object creation which may not be what you want. As
         a temporary workaround a callable returning a callable can be used. This
         feature and the concept of initial values will likely change slightly in the future.
         See #77 and and #76 for more information.

v0.11.9, 2015-11-01
 * Added PVector.remove(), thanks @radix for initiating this!

v0.11.8, 2015-10-18
 * Fix #66, UnicodeDecodeError when doing pip install in environments with ascii encoding as default.
   Thanks @foolswood!
 * Implement support for multiple types in pmap_field(), pvector_field() and pset_field(). Thanks @itamarst!

v0.11.7, 2015-10-03
 * Fix #52, occasional SEGFAULTs due to misplaced call to PyObject_GC_Track. Thanks @jkbjh for this!
 * Fix #42, complete support for delete. Now also on the C-implementation of the PVectorEvolver.
   Thanks @itamarst for contributing a whole bunch of Hypothesis test cases covering the evolver operations!

v0.11.6, 2015-09-30
 * Add +, -, & and | operations to PBag. Thanks @Futrell for this!

v0.11.5, 2015-09-29
 * Fix bug introduced in 0.11.4 that prevented multi level inheritance from PClass.
 * Make PClassMeta public for friendlier subclassing

v0.11.4, 2015-09-28
 * Fix #59, make it possible to create weakrefs to all collection types.
   Thanks @itamarst for reporting it.
 * Fix #58, add __str__ to InvariantException. Thanks @tomprince for reporting it.

v0.11.3, 2015-09-15
  * Fix #57, support pickling of PClasses and PRecords using pmap_field, pvector_field, and pset_field.
    Thanks @radix for reporting this and submitting a fix for it!

v0.11.2, 2015-09-09
  * Fix bug causing potential element loss when reallocating PMap. Thanks to @jml for finding
    this and submitting a PR with a fix!
  * Removed python 3.2 test build from Travis. There is nothing breaking 3.2 compatibility in this
    release but there will be no effort moving forward to keep the 3.2 compatibility.

v0.11.1, 2015-08-24
  * Fix #51, PClass.set() broken when used with string+value argument.
  * #50, make it possible to specify more than one assertion in an invariant
  * #48, make it possible to make recursive type references by using a string
    as type specification.

v0.11.0, 2015-07-11
  * #42, delete() function added to PVector to allow deletion of elements by index
    and range. Will perform a full copy of the vector, no structural sharing.
    Thanks @radix for helping out with this one!
  * Fix #39, explicitly disallow ordering for PMap and PBag, Python 3 style
  * Fix #37, PMap.values()/keys()/items() now returns PVectors instead of lists

v0.10.3, 2015-06-13
  * Fix #40, make it possible to disable the C extension by setting the
    PYRSISTENT_NO_C_EXTENSION environment variable.

v0.10.2, 2015-06-07
  * Fix #38, construction from serialized object for pvector/pset/pmap fields.

v0.10.1, 2015-04-27
  * Fix broken README.rst

v10.0.0, 2015-04-27
  * New type PClass, a persistent version of a Python object. Related to issues #30 and #32.
    Thanks @exarkun and @radix for input on this one!
  * Rename PRecordTypeError -> PTypeError, it is now also raised by PClass
  * New convenience functions, pvector_field, pmap_field and pset_field to create PRecord/PClass
    fields for checked collections. Issues #26 and #36. Thanks to @itamarst for this!
  * Removed deprecated function set_in() on PMap and PVector.
  * Removed deprecated factory function pclass.
  * Major internal restructuring breaking pyrsistent.py into multiple files. This should
    not affect those only using the public interface but if you experience problems please
    let me know.

v0.9.4, 2015-04-20
  * Fix #34, PVector now compares against built in list type

v0.9.3, 2015-04-06
  * Rename pclass back to immutable and deprecate the usage of the pclass function. PClass will be used by
    a new, different type in upcoming releases.
  * Documentation strings for the exceptions introduced in 0.9.2.

v0.9.2, 2015-04-03
  * More informative type errors from checked types, issue #30
  * Support multiple optional types, issue #28

v0.9.1, 2015-02-25
  * Multi level serialization for checked types

v0.9.0, 2015-02-25, Lots of new stuff in this release!
  * Checked types, checked versions of PVector, PMap, PSet that support type and invariant specification.
    Currently lacking proper documentation but I'm working on it.
  * set_in() on PVector and PMap are now deprecated and will be removed in the next release.
    Use transform() instead. set_in() has been updated to use transform() for this release
    this means that some corner error cases behave slightly different than before.
  * Refactoring of the PVector to unify the type. Should not have any user impact as long as
    only the public interface of pyrsistent has been used. PVector is now an abstract base class
    with which the different implementations are registered.
  * Evolvers have been updated to return themselves for evolving operations to allow function chaining.
  * Richer exception messages for KeyErrors and IndexErrors specifying the key/index that caused the failure.
    Thanks @radix for this.
  * Missing attribute on PMaps when accessing with dot-notation now raises an AttributeError instead of a
    KeyError. Issue #21.
  * New function decorator @mutant that freezes all input arguments to a function and the return value.
  * Add __version__ to pyrsistent.py. Issue #23.
  * Fix pickling for pset. Issue #24.

v0.8.0, 2015-01-21
  * New type PRecord. Subtype of PMap that allows explicit, declarative field specification. Thanks @boxed
    for inspiration!
  * Efficient transformations of arbitrary complexity on PMap and PVector. Thanks @boxed for inspiration!
  * Breaking change to the evolver interface. What used to be .pvector(), .pmap() and .pset()
    on the different evolvers has now been unified so that all evolvers have one method .persistent()
    to produce the persistent counterpart. Sorry for any inconvenience.
  * Removed the tests directory from the package.
  * PMap and PSet now contains a copy-function to closer mimic the interface of the dict and set. These
    functions will simply return a reference to self.
  * Removed deprecated alias 'immutable' from pclass.

v0.7.1, 2015-01-17
  * Fixes #14 where a file executed (unexpectedly) during installation was not python 3 compatible.

v0.7.0, 2015-01-04, No 1.0, instead a bunch of new stuff and one API breaking change to PMap.remove().
  * Evolvers for pvector, pmap and pset to allow simple and efficient updates of multiple elements
    in the collection. See the documentation for a closer description.
  * New method mset on pvector to update multiple values in one operation
  * Remove deprecated methods merge and merge_with on PMap
  * Change behavior of PMap.remove, it will now raise a KeyError if the element is not present.
    New method PMap.discard will instead return the original pmap if the element is not present.
    This aligns the PMap with how things are done in the PSet and is closer to the behavior of the
    built in counterparts.

v0.6.3, 2014-11-27
  * Python 2.6 support, thanks @wrmsr!
  * PMap.merge/merge_with renamed to update/update_with. merge/merge_with remains but will be
    removed for 1.0.
  * This is a release candidate for 1.0! Please be aware that PMap.merge/merge_with and immutable()
    will be removed for 1.0.

v0.6.2, 2014-11-03
  * Fix typo causing the pure python vector to be used even if the C implementation was
    available. Thanks @zerc for finding it!

v0.6.1, 2014-10-31
  * Renamed 'immutable' to 'pclass' for consistency but left immutable for compatibility.

v0.6.0, 2014-10-25
  * New data structure, persistent linked list
  * New data structure, persistent double ended queue

v0.5.0, 2014-09-24
  * New data structure, persistent bag / multiset
  * New functions freeze and thaw to recursively convert between python
    built in data types and corresponding pyrsistent data types.
  * All data structures can now be pickled
  * New function merge_in on persistent map which allows a user
    supplied function to implement the merge strategy.

v0.4.0, 2014-09-20
  * Full Python 3 support.
  * Immutable object implemented.
  * Bug fixes in PVector.__repr__() and PMap.__hash__() and index check of PVector.
  * Repr changed to be fully cut and paste compatible
  * Changed assoc() -> set(), assoc_in() -> set_in(), massoc() -> mset().
    Sorry for the API breaking change but I think those names are more pythonic.
  * Improved documentation.

v0.3.1, 2014-06-29
  * assoc() on PSet renamed back to add()

v0.3.0, 2014-06-28
  * Full Sequence protocol support for PVector
  * Full Mapping protocol support for PMap
  * Full Set protocol support for PSet
  * assoc_in() support for both PMap and PVector
  * merge() support for PMap
  * Performance improvements to the PVector C extension speed up allocation

v0.2.1, 2014-06-21
  * Supply the tests with the distribution

v0.2.0, 2014-06-21
  * New C extension with an optimized version of the persistent vector
  * Updated API slightly

v0.1.0, 2013-11-10
  * Initial release.


TODO (in no particular order)
-----------------------------
- Versioned data structure where the different versions can be accessed by index?
- Ordered sets and maps
- A good performance measurement suite<|MERGE_RESOLUTION|>--- conflicted
+++ resolved
@@ -1,7 +1,10 @@
 Revision history
 ----------------
-<<<<<<< HEAD
-0.17.2, 2020-09-09
+0.16.1, 2020-09-13
+ * Add "python_requires >= 2.7" to setup.py in preparation for Python 2.7 incompatible updates
+   in 0.17.
+
+0.17.2 (yanked awaiting proper fix for Python 3 req), 2020-09-09
  * Same as 0.17.1 released with more recent version of setuptools to get proper meta data for in place.
 
 0.17.1 (yanked for proper meta data), 2020-09-09
@@ -13,11 +16,6 @@
    six. Thanks @djailla for this.
  * Fix #200, python 3 exception chaining. This is a minor backwards incompatibility, hence stepping
    to 0.17.0. Thanks @cool-RR for this!
-=======
-0.16.1, 2020-09-13
- * Add "python_requires >= 2.7" to setup.py in preparation for Python 2.7 incompatible updates
-   in 0.17.
->>>>>>> 239a9c00
 
 0.16.0, 2020-03-24
  * No major updates but Python 2 support no longer guaranteed.
