name: Build and release

#on:
#  push:
#  release:
#    types: [created]

on:
  workflow_dispatch:
    inputs:
      target:
        description: 'Release target'
        required: true
        default: 'test'

jobs:
  build_wheels:
    name: Build ${{ matrix.python }} wheels on ${{ matrix.os }}-${{ matrix.platform_id }}
    runs-on: ${{ matrix.os }}
    strategy:
      # Ensure the wheels build even if one fails.
      fail-fast: false
      matrix:
        python:
          - "38"
          - "39"
          - "310"
          - "311"
          - "312"
        platform_id:
          - macosx_universal2
          - manylinux_aarch64
          - manylinux_i686
          - manylinux_x86_64
          - win32
          - win_amd64

        include:
          # For each matching 'platform_id' above, add an 'os'.
          # Linux
          - platform_id: manylinux_aarch64
            os: ubuntu-latest
          - platform_id: manylinux_i686
            os: ubuntu-latest
          - platform_id: manylinux_x86_64
            os: ubuntu-latest
          # macOS
          - platform_id: macosx_universal2
            os: macos-latest
          # Windows
          - platform_id: win32
            os: windows-latest
          - platform_id: win_amd64
            os: windows-latest

    env:
      CIBW_ARCHS_LINUX: auto aarch64
      CIBW_ARCHS_MACOS: universal2
      CIBW_BUILD: cp${{ matrix.python }}-${{ matrix.platform_id }}
      CIBW_TEST_REQUIRES: pytest==6.* hypothesis==6.*
      CIBW_TEST_COMMAND: "bash {project}/tools/test_wheels.sh {project}"
      CIBW_MANYLINUX_X86_64_IMAGE: manylinux2014
      CIBW_MANYLINUX_I686_IMAGE: manylinux2014
      CIBW_MANYLINUX_AARCH64_IMAGE: manylinux2014

    steps:
      - uses: actions/checkout@v4

      - name: Set up QEMU
<<<<<<< HEAD
        if: matrix.platform_id == 'manylinux_aarch64' || matrix.platform_id == 'manylinux_i686'
        uses: docker/setup-qemu-action@v2
=======
        if: |
          runner.os == 'Linux' && (matrix.platform_id == 'manylinux_aarch64' || matrix.platform_id == 'manylinux_i686')
        uses: docker/setup-qemu-action@v3
>>>>>>> 6402d1ff
        with:
          platforms: all

      - name: Build wheels
        uses: pypa/cibuildwheel@v2.22.0

      - uses: actions/upload-artifact@v4
        with:
          path: ./wheelhouse/*.whl

  build_dist:
    name: Build source distribution and pure python wheel
    runs-on: ubuntu-latest
    steps:
      - uses: actions/checkout@v4

      - uses: actions/setup-python@v5
        name: Install Python
        with:
          python-version: '3.10'
          
      - name: Install dependencies
        run: |
          python -m pip install --upgrade pip
          pip install build

      - name: Build sdist
        run: python -m build --sdist

      - name: Build pure wheel
        run: python -m build --wheel
        env:
          PYRSISTENT_SKIP_EXTENSION: yes

      - uses: actions/upload-artifact@v4
        with:
          path: dist/*

  publish_pypi:
    needs: [ build_wheels, build_dist ]
    runs-on: ubuntu-latest
    # TODO: Migrate to automated release once verified?
    # upload to PyPI on every tag starting with 'v'
    # if: github.event_name == 'push' && startsWith(github.event.ref, 'refs/tags/v')
    # alternatively, to publish when a GitHub Release is created, use the following rule:
    # if: github.event_name == 'release' && github.event.action == 'published'

    steps:
      - uses: actions/download-artifact@v4
        with:
          name: artifact
          path: dist

      - name: Publish test release
        if: github.event.inputs.target == 'test'
        uses: pypa/gh-action-pypi-publish@v1.12.4
        with:
          user: __token__
          password: ${{ secrets.TEST_PYPI_API_TOKEN }}
          repository_url: https://test.pypi.org/legacy/
          verbose: true

      - name: Publish release
        if: github.event.inputs.target != 'test'
        uses: pypa/gh-action-pypi-publish@v1.12.4
        with:
         user: __token__
         password: ${{ secrets.PYPI_API_TOKEN }}<|MERGE_RESOLUTION|>--- conflicted
+++ resolved
@@ -67,14 +67,9 @@
       - uses: actions/checkout@v4
 
       - name: Set up QEMU
-<<<<<<< HEAD
-        if: matrix.platform_id == 'manylinux_aarch64' || matrix.platform_id == 'manylinux_i686'
-        uses: docker/setup-qemu-action@v2
-=======
         if: |
           runner.os == 'Linux' && (matrix.platform_id == 'manylinux_aarch64' || matrix.platform_id == 'manylinux_i686')
         uses: docker/setup-qemu-action@v3
->>>>>>> 6402d1ff
         with:
           platforms: all
 
