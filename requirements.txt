--- conflicted
+++ resolved
@@ -1,25 +1,12 @@
-<<<<<<< HEAD
+# Requirements for developing, testing and releasing pyrsistent
 hypothesis
 memory-profiler==0.57.0
 psutil==5.7.0
 pyperform
 pytest
-setuptools
-=======
-# Requirements for developing, testing and releasing pyrsistent
->>>>>>> 239a9c00
 Sphinx
 sphinx-rtd-theme==0.1.5
-<<<<<<< HEAD
 tox
-=======
-memory-profiler==0.31
-psutil==2.1.1
-tox
-six
-pyperform
-hypothesis<5
 setuptools>=0.16.1
 twine>=3.2
-pip>=20.2.3
->>>>>>> 239a9c00
+pip>=20.2.3